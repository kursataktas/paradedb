--- conflicted
+++ resolved
@@ -65,18 +65,12 @@
           images: paradedb/paradedb
           tags: |
             type=raw,value=${{ matrix.pg_version }}-${{ steps.version.outputs.tag }}
-<<<<<<< HEAD
-            type=raw,value=${{ steps.version.outputs.tag }},enable=${{ matrix.pg_version == env.default_pg_version }}
-            type=raw,value=${{ steps.version.outputs.version }},enable=${{ matrix.pg_version == env.default_pg_version }}
-            type=raw,value=latest,enable=${{ matrix.pg_version == env.default_pg_version }}
-=======
             type=raw,value=${{ steps.version.outputs.tag }}-pg${{ matrix.pg_version }}
             type=raw,value=${{ steps.version.outputs.version }}-pg${{ matrix.pg_version }}
             type=raw,value=latest-pg${{ matrix.pg_version }}
-            type=raw,value=latest,enable=${{ matrix.pg_version == 16 }}
-            type=raw,value=${{ steps.version.outputs.tag }},enable=${{ matrix.pg_version == 16 }}
-            type=raw,value=${{ steps.version.outputs.version }},enable=${{ matrix.pg_version == 16 }}
->>>>>>> eed129a6
+            type=raw,value=latest,enable=${{ matrix.pg_version == env.default_pg_version }}
+            type=raw,value=${{ steps.version.outputs.tag }},enable=${{ matrix.pg_version == env.default_pg_version }}
+            type=raw,value=${{ steps.version.outputs.version }},enable=${{ matrix.pg_version == env.default_pg_version }}
 
       - name: Login to Docker Hub
         uses: docker/login-action@v3
