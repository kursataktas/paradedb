--- conflicted
+++ resolved
@@ -154,13 +154,8 @@
 `pgvector` needed for hybrid search unit tests.
 
 ```bash
-<<<<<<< HEAD
 # Note: Replace 17 with your version of Postgres
-git clone --branch v0.7.4 https://github.com/pgvector/pgvector.git
-=======
-# Note: Replace 16 with your version of Postgres
 git clone --branch v0.8.0 https://github.com/pgvector/pgvector.git
->>>>>>> eed129a6
 cd pgvector/
 
 # macOS arm64
